# encoding: latin-1

# openblas + multiprocessing crashes for OPENBLAS_NUM_THREADS > 1 !!!
import os
os.putenv("OPENBLAS_NUM_THREADS", "1")

import multiprocessing


CONFIG = dict(is_test=0)


def standard_config(n_cpus=1):
    info = dict(is_test="[switches randomness off]")

    lambda_ = 0.4

    if n_cpus == -1:
        n_cpus = multiprocessing.cpu_count()

    CONFIG["decoy.missing"] = 0.0 
    CONFIG["train.fraction"] = 0.7
    
    CONFIG["no.file.output"] = False
    CONFIG["all.output"] = False
    
    CONFIG["xeval.fraction"] = 0.5
    CONFIG["xeval.num_iter"] = 5
    CONFIG["xeval.type"] = "resample"
    info["xval.type"] = "how xval sets should be created [resample, split]"

    CONFIG["semi_supervised_learner.initial_fdr"] = 0.15
    CONFIG["semi_supervised_learner.initial_lambda"] = lambda_

    CONFIG["semi_supervised_learner.iteration_fdr"] = 0.02
    CONFIG["semi_supervised_learner.iteration_lambda"] = lambda_

    CONFIG["semi_supervised_learner.num_iter"] = 5

    CONFIG["classifier.type"] = "LDA"
    info["classifier.type"] = "The type of inner learner to use [LDA, linSVM, rbfSVM, polySVM, SGD, logit]"
    
    CONFIG["classifier.weight_classes"] = False
    CONFIG["classifier.scale_subscores"] = False
    CONFIG["classifier.cache_size"] = 500

    CONFIG["final_statistics.lambda"] = lambda_
    CONFIG["final_statistics.null_model"] = "normal"
    info["final_statistics.null_model"] = "how to model decoys [normal, log-normal, non-param]"
    CONFIG["final_statistics.fdr_calc"] = "mProph"
    info["final_statistics.fdr_calc"] = "how to estimate FDR/q-values [mProph, storey]"
    CONFIG["final_statistics.stat_calc"] = "mProph"
    info["final_statistics.stat_calc"] = "how to calculate classification stats (TP, TN, FP, FN, etc.) [mProph, jt]"
    CONFIG["final_statistics.stat_sampler"] = "mProph"
    info["final_statistics.stat_sampler"] = "how to sample from classification stats to actual scores [mProph]"

    CONFIG["final_statistics.fdr_all_pg"] = False
    info["final_statistics.fdr_all_pg"] = """[use all peak groups for score & q-value calculation]"""

    CONFIG["num_processes"] = n_cpus
    info["num_processes"] = "[-1 means 'all available cpus']"

    CONFIG["delim.in"] = "tab"
    info["delim.in"] = r"""[you can eg use 'tab' or ',']"""

    CONFIG["delim.out"] = "tab"
    info["delim.out"] = r"""[you can eg use 'tab' or ',']"""

    CONFIG["target.dir"] = None
    CONFIG["target.overwrite"] = 0

    CONFIG["ignore.invalid_score_columns"] = False
    info["ignore.invalid_score_columns"] =\
        """[ignore score columns which only contain NaN or infinity values]"""

    CONFIG["apply_scorer"] = None
    info["apply_scorer"] = r"""[name of *_scorer.bin file of existing classifier]"""

    CONFIG["apply_weights"] = None
    info["apply_weights"] = r"""[name of *_weights.txt file of existing LDA weights]"""

    CONFIG["export.mayu"] = False
    info["export.mayu"] = """[export input files for MAYU]"""

    CONFIG["compute.probabilities"] = False
    info["compute.probabilities"] = """[Compute approximate binned probability values]"""

    CONFIG["d_score.cutoff"] = -1000.0
    info["d_score.cutoff"] = """[Filter output such that only results with a d_score higher than this value are reported]"""

    return CONFIG, info

CONFIG, __ = standard_config()


def fix_config_types(dd):
    for k in ["xeval.num_iter",
              "classifier.cache_size",
              "semi_supervised_learner.num_iter",
              "is_test",
              "ignore.invalid_score_columns",
              "target.overwrite",
              "num_processes"]:
        dd[k] = int(dd[k])

<<<<<<< HEAD
    for k in ["decoy.missing",
              "xeval.fraction",
              "train.fraction",
=======
    for k in ["xeval.fraction",
              "d_score.cutoff",
>>>>>>> 25b422bc
              "semi_supervised_learner.initial_fdr",
              "semi_supervised_learner.initial_lambda",
              "semi_supervised_learner.iteration_lambda",
              "semi_supervised_learner.iteration_fdr",
              "final_statistics.lambda"]:
        dd[k] = float(dd[k])

    if dd["delim.in"] == "tab":
        dd["delim.in"] = "\t"

    if dd["delim.out"] == "tab":
        dd["delim.out"] = "\t"<|MERGE_RESOLUTION|>--- conflicted
+++ resolved
@@ -19,7 +19,7 @@
         n_cpus = multiprocessing.cpu_count()
 
     CONFIG["decoy.missing"] = 0.0 
-    CONFIG["train.fraction"] = 0.7
+    CONFIG["train.fraction"] = 1.0
     
     CONFIG["no.file.output"] = False
     CONFIG["all.output"] = False
@@ -103,14 +103,10 @@
               "num_processes"]:
         dd[k] = int(dd[k])
 
-<<<<<<< HEAD
     for k in ["decoy.missing",
               "xeval.fraction",
               "train.fraction",
-=======
-    for k in ["xeval.fraction",
               "d_score.cutoff",
->>>>>>> 25b422bc
               "semi_supervised_learner.initial_fdr",
               "semi_supervised_learner.initial_lambda",
               "semi_supervised_learner.iteration_lambda",
@@ -122,4 +118,9 @@
         dd["delim.in"] = "\t"
 
     if dd["delim.out"] == "tab":
-        dd["delim.out"] = "\t"+        dd["delim.out"] = "\t"
+
+
+def get_invalid_params(std, custom):
+    return [k for k in custom.keys() if k not in std]
+            