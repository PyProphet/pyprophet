--- conflicted
+++ resolved
@@ -45,39 +45,26 @@
         # initial semi-supervised learning
         student = self.new_student()
         clf_scores = self.start_semi_supervised_learning(lesson, student)
+        lesson.set_and_rerank("classifier_score", clf_scores)
 
-<<<<<<< HEAD
-        lesson.set_and_rerank("classifier_score", clf_scores)
         # semi supervised iteration
-=======
-        params, clf_scores = self.start_semi_supervised_learning(train)
-
-        train.set_and_rerank("classifier_score", clf_scores)
-
-        # semi supervised iteration:
->>>>>>> 25b422bc
         for inner in range(num_iter):
             clf_scores = self.iter_semi_supervised_learning(lesson, student)
             lesson.set_and_rerank("classifier_score", clf_scores)
 
-<<<<<<< HEAD
         # after semi-supervised iterations classify full dataset
         clf_scores = student.score(experiment, True)
-        #mu, nu = mean_and_std_dev(clf_scores)
-=======
-        # after semi supervised iteration: classify full dataset
-        clf_scores = self.score(experiment, params)
-        mu, nu = mean_and_std_dev(clf_scores)
->>>>>>> 25b422bc
         experiment.set_and_rerank("classifier_score", clf_scores)
 
         td_scores = experiment.get_top_decoy_peaks()["classifier_score"]
 
-        mid = np.median(td_scores)
-        p95 = np.percentile(td_scores, 95.0)#mu, nu = mean_and_std_dev(td_scores)
-        #print mid, p95
-        #student.post_scaler = ShiftDivScaler(mid, p95-mid)
-        experiment["classifier_score"] = student.post_scaler.scale(experiment["classifier_score"])#mu) / nu
+#        mid = np.median(td_scores)
+#        p95 = np.percentile(td_scores, 95.0)
+#        print mid, p95
+
+        mu, nu = mean_and_std_dev(td_scores)
+        student.post_scaler = ShiftDivScaler(mu, nu)
+        experiment["classifier_score"] = student.post_scaler.scale(experiment["classifier_score"])
         experiment.rank_by("classifier_score")
 
         top_test_peaks = experiment.get_top_test_peaks()
@@ -117,16 +104,9 @@
     def start_semi_supervised_learning(self, lesson, student):
         fdr = CONFIG.get("semi_supervised_learner.initial_fdr")
         lambda_ = CONFIG.get("semi_supervised_learner.initial_lambda")
-<<<<<<< HEAD
         td_peaks, bt_peaks = self.select_train_peaks( lesson, "main_score", fdr, lambda_)
         student.learn(td_peaks, bt_peaks, False)
         clf_scores = student.score(lesson, False)
-=======
-        td_peaks, bt_peaks = self.select_train_peaks(train, "main_score", fdr, lambda_)
-        model = self.inner_learner.learn(td_peaks, bt_peaks, False)
-        w = model.get_parameters()
-        clf_scores = model.score(train, False)
->>>>>>> 25b422bc
         clf_scores -= np.mean(clf_scores)
         return clf_scores
 
@@ -134,23 +114,7 @@
     def iter_semi_supervised_learning(self, lesson, student):
         fdr = CONFIG.get("semi_supervised_learner.iteration_fdr")
         lambda_ = CONFIG.get("semi_supervised_learner.iteration_lambda")
-<<<<<<< HEAD
         td_peaks, bt_peaks = self.select_train_peaks( lesson, "classifier_score", fdr, lambda_)
         student.learn(td_peaks, bt_peaks, True)
         clf_scores = student.score(lesson, True)
-        return clf_scores
-=======
-        td_peaks, bt_peaks = self.select_train_peaks(train, "classifier_score", fdr, lambda_)
-
-        model = self.inner_learner.learn(td_peaks, bt_peaks, True)
-        w = model.get_parameters()
-        clf_scores = model.score(train, True)
-        return w, clf_scores
-
-    def averaged_learner(self, params):
-        return self.inner_learner.averaged_learner(params)
-
-    def score(self, df, params):
-        self.inner_learner.set_parameters(params)
-        return self.inner_learner.score(df, True)
->>>>>>> 25b422bc
+        return clf_scores