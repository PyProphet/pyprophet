--- conflicted
+++ resolved
@@ -93,10 +93,12 @@
         ).decode()
     except subprocess.CalledProcessError as error:
         print(f"Command failed: {cmd}\n{error.output.decode()}", file=sys.stderr)
-        if "NotImplementedError" in error.output.decode(): # attempt to catch the specific error rather than the CalledProcessError
+        if (
+            "NotImplementedError" in error.output.decode()
+        ):  # attempt to catch the specific error rather than the CalledProcessError
             raise NotImplementedError
         else:
-            raise 
+            raise
 
 
 def validate_export_results(
@@ -152,12 +154,11 @@
         f"{temp_folder}/test_data.tsv",
     )
 
+
 @pytest.mark.parametrize(
-    "calib, rt_unit",
-    [ (True, 'iRT'), (False, 'iRT'), (True, 'RT'), (False, 'RT')]
+    "calib, rt_unit", [(True, "iRT"), (False, "iRT"), (True, "RT"), (False, "RT")]
 )
-def test_osw_analysis_libExport(input_strategy, temp_folder, regtest, calib, rt_unit
-):
+def test_osw_analysis_libExport(input_strategy, temp_folder, regtest, calib, rt_unit):
     cmd = f"pyprophet score {input_strategy['cmd_prefix']} --level=ms2 --test --pi0_lambda=0.001 0 0 --ss_iteration_fdr=0.02 && "
 
     # peptide-level
@@ -165,7 +166,6 @@
 
     # protein-level
     cmd += f"pyprophet infer protein --pi0_lambda=0 0 0 {input_strategy['cmd_prefix']} --context=global && "
-
 
     # export
     if calib:
@@ -184,6 +184,7 @@
             input_strategy["reader"],
             f"{temp_folder}/test_lib.tsv",
         )
+
 
 def test_osw_unscored(input_strategy, temp_folder, regtest):
     """Test export of unscored OSW data"""
@@ -272,118 +273,36 @@
     print(df.sort_index(axis=1), file=regtest)
 
 
-<<<<<<< HEAD
-# ================== TEST EXPORT FEATURE SCORES ==================
-def test_export_feature_scores_osw(test_data_osw, temp_folder):
-    """Test export feature scores from OSW file"""
-    outfile = temp_folder / "test_data_feature_scores.pdf"
-    
-    # Try to export feature scores
-    try:
-        export_feature_scores(str(test_data_osw), str(outfile))
-        
-        # Check that output file was created
-        assert outfile.exists(), "Feature scores PDF was not created"
-        assert outfile.stat().st_size > 0, "Feature scores PDF is empty"
-    except (ImportError, ModuleNotFoundError) as e:
-        # Skip if matplotlib or other required packages are not available
-        pytest.skip(f"Test skipped due to missing dependency: {str(e)}")
-    except ValueError as e:
-        # Skip if data doesn't have feature scores
-        if "no feature score" in str(e).lower():
-            pytest.skip(f"Test skipped: {str(e)}")
-        else:
-            raise
-
-
-def test_export_feature_scores_parquet(test_data_parquet, temp_folder):
-    """Test export feature scores from Parquet file"""
-    outfile = temp_folder / "test_data_feature_scores.pdf"
-    
-    # Try to export feature scores
-    try:
-        export_feature_scores(str(test_data_parquet), str(outfile))
-        
-        # Check that output file was created (if data has feature scores)
-        if outfile.exists():
-            assert outfile.stat().st_size > 0, "Feature scores PDF is empty"
-    except (ImportError, ModuleNotFoundError) as e:
-        # Skip if matplotlib or other required packages are not available
-        pytest.skip(f"Test skipped due to missing dependency: {str(e)}")
-    except ValueError as e:
-        # Skip if data doesn't have feature scores
-        if "no feature score" in str(e).lower():
-            pytest.skip(f"Test skipped: {str(e)}")
-        else:
-            raise
-
-
-def test_export_feature_scores_split_parquet(test_data_split_parquet, temp_folder):
-    """Test export feature scores from Split Parquet directory"""
-    outfile = temp_folder / "test_data_feature_scores.pdf"
-    
-    # Try to export feature scores
-    try:
-        export_feature_scores(str(test_data_split_parquet), str(outfile))
-        
-        # Check that output file was created (if data has feature scores)
-        if outfile.exists():
-            assert outfile.stat().st_size > 0, "Feature scores PDF is empty"
-    except (ImportError, ModuleNotFoundError) as e:
-        # Skip if matplotlib or other required packages are not available
-        pytest.skip(f"Test skipped due to missing dependency: {str(e)}")
-    except ValueError as e:
-        # Skip if data doesn't have feature scores
-        if "no feature score" in str(e).lower():
-            pytest.skip(f"Test skipped: {str(e)}")
-        else:
-            raise
-
-
-def test_export_feature_scores_cli_osw(test_data_osw, temp_folder):
-    """Test export feature scores CLI command with OSW file"""
-    outfile = temp_folder / "test_data_feature_scores.pdf"
-    cmd = f"pyprophet export feature-scores --in={test_data_osw} --out={outfile}"
-    
-    try:
-        run_pyprophet_command(cmd, temp_folder)
-        
-        # Check that output file was created (if data has feature scores)
-        if outfile.exists():
-            assert outfile.stat().st_size > 0, "Feature scores PDF is empty"
-    except (subprocess.CalledProcessError, FileNotFoundError) as e:
-        # Skip test if pyprophet command is not available or fails
-        pytest.skip(f"Test skipped due to: {str(e)}")
-=======
 # ================== PARQUET EXPORT TESTS ==================
 def test_parquet_export_scored_osw(test_data_osw, temp_folder, regtest):
     """Test exporting scored OSW with SCORE_ tables to parquet format"""
     # Score at MS2 level
     cmd = f"pyprophet score --in={test_data_osw} --level=ms2 --test --pi0_lambda=0.001 0 0 --ss_iteration_fdr=0.02 && "
-    
+
     # Infer peptide level with global context
     cmd += f"pyprophet infer peptide --pi0_lambda=0.001 0 0 --in={test_data_osw} --context=global && "
-    
+
     # Infer protein level with global context
     cmd += f"pyprophet infer protein --pi0_lambda=0 0 0 --in={test_data_osw} --context=global && "
-    
+
     # Export to parquet (should include SCORE_ tables)
     cmd += f"pyprophet export parquet --in={test_data_osw} --out={temp_folder}/test_data_scored.parquet"
-    
-    run_pyprophet_command(cmd, temp_folder)
-    
+
+    run_pyprophet_command(cmd, temp_folder)
+
     # Verify the parquet file exists and has data
     import pyarrow.parquet as pq
+
     table = pq.read_table(f"{temp_folder}/test_data_scored.parquet")
     df = table.to_pandas()
-    
+
     # Check that we have data
     assert len(df) > 0, "Exported parquet file should not be empty"
-    
+
     # Check that score columns are present
-    score_columns = [col for col in df.columns if col.startswith('SCORE_')]
+    score_columns = [col for col in df.columns if col.startswith("SCORE_")]
     assert len(score_columns) > 0, "Exported parquet should contain SCORE_ columns"
-    
+
     print(f"Exported {len(df)} rows with {len(df.columns)} columns", file=regtest)
     print(f"Score columns found: {sorted(score_columns)}", file=regtest)
     print(df.head(10).sort_index(axis=1), file=regtest)
@@ -393,36 +312,42 @@
     """Test exporting parquet without transition data using --no-include_transition_data flag"""
     # Score at MS2 level
     cmd = f"pyprophet score --in={test_data_osw} --level=ms2 --test --pi0_lambda=0.001 0 0 --ss_iteration_fdr=0.02 && "
-    
+
     # Infer peptide level with global context
     cmd += f"pyprophet infer peptide --pi0_lambda=0.001 0 0 --in={test_data_osw} --context=global && "
-    
+
     # Infer protein level with global context
     cmd += f"pyprophet infer protein --pi0_lambda=0 0 0 --in={test_data_osw} --context=global && "
-    
+
     # Export to parquet without transition data
     cmd += f"pyprophet export parquet --in={test_data_osw} --out={temp_folder}/test_data_no_transition.parquet --no-include_transition_data"
-    
-    run_pyprophet_command(cmd, temp_folder)
-    
+
+    run_pyprophet_command(cmd, temp_folder)
+
     # Verify the parquet file exists and has data
     import pyarrow.parquet as pq
+
     table = pq.read_table(f"{temp_folder}/test_data_no_transition.parquet")
     df = table.to_pandas()
-    
+
     # Check that we have data
     assert len(df) > 0, "Exported parquet file should not be empty"
-    
+
     # Check that transition-specific columns are NOT present
     # transition_columns = [col for col in df.columns if 'TRANSITION' in col.upper()]
     # assert len(transition_columns) == 0, "Exported parquet should not contain TRANSITION columns when --no-include_transition_data is used"
-    assert df['TRANSITION_ID'].isnull().all(), "TRANSITION_ID column should be empty when --no-include_transition_data is used"
-    
+    assert df["TRANSITION_ID"].isnull().all(), (
+        "TRANSITION_ID column should be empty when --no-include_transition_data is used"
+    )
+
     # Check that score columns are present
-    score_columns = [col for col in df.columns if col.startswith('SCORE_')]
+    score_columns = [col for col in df.columns if col.startswith("SCORE_")]
     assert len(score_columns) > 0, "Exported parquet should contain SCORE_ columns"
-    
-    print(f"Exported {len(df)} rows with {len(df.columns)} columns (no transition data)", file=regtest)
+
+    print(
+        f"Exported {len(df)} rows with {len(df.columns)} columns (no transition data)",
+        file=regtest,
+    )
     print(f"Score columns found: {sorted(score_columns)}", file=regtest)
     print(df.head(10).sort_index(axis=1), file=regtest)
 
@@ -431,48 +356,58 @@
     """Test exporting to split parquet format with score data"""
     # Score at MS2 level
     cmd = f"pyprophet score --in={test_data_osw} --level=ms2 --test --pi0_lambda=0.001 0 0 --ss_iteration_fdr=0.02 && "
-    
+
     # Infer peptide level with global context
     cmd += f"pyprophet infer peptide --pi0_lambda=0.001 0 0 --in={test_data_osw} --context=global && "
-    
+
     # Infer protein level with global context
     cmd += f"pyprophet infer protein --pi0_lambda=0 0 0 --in={test_data_osw} --context=global && "
-    
+
     # Export to split parquet format
     cmd += f"pyprophet export parquet --in={test_data_osw} --out={temp_folder}/test_data_split --split_transition_data"
-    
-    run_pyprophet_command(cmd, temp_folder)
-    
+
+    run_pyprophet_command(cmd, temp_folder)
+
     # Verify the directory exists and contains parquet files
     import pyarrow.parquet as pq
+
     split_dir = Path(temp_folder) / "test_data_split"
     assert split_dir.exists(), "Split parquet directory should exist"
-    
+
     precursor_file = split_dir / "precursors_features.parquet"
     transition_file = split_dir / "transition_features.parquet"
-    
+
     assert precursor_file.exists(), "precursors_features.parquet should exist"
     assert transition_file.exists(), "transition_features.parquet should exist"
-    
+
     # Read precursor data
     precursor_table = pq.read_table(str(precursor_file))
     precursor_df = precursor_table.to_pandas()
-    
+
     # Read transition data
     transition_table = pq.read_table(str(transition_file))
     transition_df = transition_table.to_pandas()
-    
+
     # Check that we have data in both files
     assert len(precursor_df) > 0, "Precursor parquet file should not be empty"
     assert len(transition_df) > 0, "Transition parquet file should not be empty"
-    
+
     # Check that score columns are present in precursor file
-    precursor_score_columns = [col for col in precursor_df.columns if col.startswith('SCORE_')]
-    assert len(precursor_score_columns) > 0, "Precursor parquet should contain SCORE_ columns"
-    
-    print(f"Precursor data: {len(precursor_df)} rows with {len(precursor_df.columns)} columns", file=regtest)
-    print(f"Transition data: {len(transition_df)} rows with {len(transition_df.columns)} columns", file=regtest)
+    precursor_score_columns = [
+        col for col in precursor_df.columns if col.startswith("SCORE_")
+    ]
+    assert len(precursor_score_columns) > 0, (
+        "Precursor parquet should contain SCORE_ columns"
+    )
+
+    print(
+        f"Precursor data: {len(precursor_df)} rows with {len(precursor_df.columns)} columns",
+        file=regtest,
+    )
+    print(
+        f"Transition data: {len(transition_df)} rows with {len(transition_df.columns)} columns",
+        file=regtest,
+    )
     print(f"Precursor score columns: {sorted(precursor_score_columns)}", file=regtest)
     print("Precursor data sample:", file=regtest)
-    print(precursor_df.head(5).sort_index(axis=1), file=regtest)
->>>>>>> 811462a1
+    print(precursor_df.head(5).sort_index(axis=1), file=regtest)